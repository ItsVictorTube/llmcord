--- conflicted
+++ resolved
@@ -186,7 +186,6 @@
             if api_content:
                 messages.append({"role": node.role, "content": api_content})
 
-<<<<<<< HEAD
             # Add warnings if content was truncated or had issues
             if len(node.text) > max_text_per_message:
                 user_warnings.add(f"⚠️ Max {max_text_per_message:,} characters per message")
@@ -194,28 +193,17 @@
                 user_warnings.add(f"⚠️ Max {max_images_per_message} image(s) per message" if max_images_per_message > 0 else "⚠️ This model can't see images")
             if node.fetch_parent_failed or (node.parent_msg and len(messages) == max_messages):
                 user_warnings.add(f"⚠️ Conversation history limited to the last {len(messages)} message(s)")
-=======
-    allow_dms = config.get("allow_dms", True)
-
-    permissions = config["permissions"]
->>>>>>> 57a9c8c8
 
             curr_msg = node.parent_msg
 
     return messages, user_warnings
 
 
-<<<<<<< HEAD
 # --- DISCORD COMMANDS ---
 @discord_bot.tree.command(name="model", description="View or switch the current LLM")
 async def model_command(interaction: discord.Interaction, model: str) -> None:
     """Handles the /model command to switch the active LLM."""
     global curr_model
-=======
-    allow_all_channels = not allowed_channel_ids
-    is_good_channel = user_is_admin or allow_dms if is_dm else allow_all_channels or any(id in allowed_channel_ids for id in channel_ids)
-    is_bad_channel = not is_good_channel or any(id in blocked_channel_ids for id in channel_ids)
->>>>>>> 57a9c8c8
 
     if model == curr_model:
         await interaction.response.send_message(f"Current model is already: `{curr_model}`", ephemeral=True)
@@ -229,13 +217,7 @@
     else:
         output = "You don't have permission to change the model."
 
-<<<<<<< HEAD
     await interaction.response.send_message(output, ephemeral=True)
-=======
-    max_text = config.get("max_text", 100000)
-    max_images = config.get("max_images", 5) if accept_images else 0
-    max_messages = config.get("max_messages", 25)
->>>>>>> 57a9c8c8
 
 
 @model_command.autocomplete("model")
@@ -348,16 +330,126 @@
 
     # 2. Permissions: Check if the user and channel are authorized
     config = await asyncio.to_thread(get_config)
-    if not await _is_message_authorized(new_msg, config):
-        logging.warning(f"Unauthorized message from user {new_msg.author.id} in channel {new_msg.channel.id}")
+
+    allow_dms = config.get("allow_dms", True)
+
+    permissions = config["permissions"]
+
+    user_is_admin = new_msg.author.id in permissions["users"]["admin_ids"]
+
+    (allowed_user_ids, blocked_user_ids), (allowed_role_ids, blocked_role_ids), (allowed_channel_ids, blocked_channel_ids) = (
+        (perm["allowed_ids"], perm["blocked_ids"]) for perm in (permissions["users"], permissions["roles"], permissions["channels"])
+    )
+
+    allow_all_users = not allowed_user_ids if is_dm else not allowed_user_ids and not allowed_role_ids
+    is_good_user = user_is_admin or allow_all_users or new_msg.author.id in allowed_user_ids or any(id in allowed_role_ids for id in role_ids)
+    is_bad_user = not is_good_user or new_msg.author.id in blocked_user_ids or any(id in blocked_role_ids for id in role_ids)
+
+    allow_all_channels = not allowed_channel_ids
+    is_good_channel = user_is_admin or allow_dms if is_dm else allow_all_channels or any(id in allowed_channel_ids for id in channel_ids)
+    is_bad_channel = not is_good_channel or any(id in blocked_channel_ids for id in channel_ids)
+
+    if is_bad_user or is_bad_channel:
         return
 
-    # 3. Build Conversation Chain: Traverse replies to create context for the LLM
-    messages, user_warnings = await _build_message_chain(new_msg, config, discord_bot.user)
-    logging.info(f"Message received (user ID: {new_msg.author.id}, conversation length: {len(messages)}):\n{new_msg.content}")
-
-    # 4. Prepare System Prompt: Add context about date, time, and user naming
-    if system_prompt := config.get("system_prompt"):
+    provider_slash_model = curr_model
+    provider, model = provider_slash_model.split("/", 1)
+    model_parameters = config["models"].get(provider_slash_model, None)
+
+    base_url = config["providers"][provider]["base_url"]
+    api_key = config["providers"][provider].get("api_key", "sk-no-key-required")
+    openai_client = AsyncOpenAI(base_url=base_url, api_key=api_key)
+
+    accept_images = any(x in model.lower() for x in VISION_MODEL_TAGS)
+    accept_usernames = any(x in provider_slash_model.lower() for x in PROVIDERS_SUPPORTING_USERNAMES)
+
+    max_text = config.get("max_text", 100000)
+    max_images = config.get("max_images", 5) if accept_images else 0
+    max_messages = config.get("max_messages", 25)
+
+    # Build message chain and set user warnings
+    messages = []
+    user_warnings = set()
+    curr_msg = new_msg
+
+    while curr_msg != None and len(messages) < max_messages:
+        curr_node = msg_nodes.setdefault(curr_msg.id, MsgNode())
+
+        async with curr_node.lock:
+            if curr_node.text == None:
+                cleaned_content = curr_msg.content.removeprefix(discord_bot.user.mention).lstrip()
+
+                good_attachments = [att for att in curr_msg.attachments if att.content_type and any(att.content_type.startswith(x) for x in ("text", "image"))]
+
+                attachment_responses = await asyncio.gather(*[httpx_client.get(att.url) for att in good_attachments])
+
+                curr_node.text = "\n".join(
+                    ([cleaned_content] if cleaned_content else [])
+                    + ["\n".join(filter(None, (embed.title, embed.description, embed.footer.text))) for embed in curr_msg.embeds]
+                    + [resp.text for att, resp in zip(good_attachments, attachment_responses) if att.content_type.startswith("text")]
+                )
+
+                curr_node.images = [
+                    dict(type="image_url", image_url=dict(url=f"data:{att.content_type};base64,{b64encode(resp.content).decode('utf-8')}"))
+                    for att, resp in zip(good_attachments, attachment_responses)
+                    if att.content_type.startswith("image")
+                ]
+
+                curr_node.role = "assistant" if curr_msg.author == discord_bot.user else "user"
+
+                curr_node.user_id = curr_msg.author.id if curr_node.role == "user" else None
+
+                curr_node.has_bad_attachments = len(curr_msg.attachments) > len(good_attachments)
+
+                try:
+                    if (
+                        curr_msg.reference == None
+                        and discord_bot.user.mention not in curr_msg.content
+                        and (prev_msg_in_channel := ([m async for m in curr_msg.channel.history(before=curr_msg, limit=1)] or [None])[0])
+                        and prev_msg_in_channel.type in (discord.MessageType.default, discord.MessageType.reply)
+                        and prev_msg_in_channel.author == (discord_bot.user if curr_msg.channel.type == discord.ChannelType.private else curr_msg.author)
+                    ):
+                        curr_node.parent_msg = prev_msg_in_channel
+                    else:
+                        is_public_thread = curr_msg.channel.type == discord.ChannelType.public_thread
+                        parent_is_thread_start = is_public_thread and curr_msg.reference == None and curr_msg.channel.parent.type == discord.ChannelType.text
+
+                        if parent_msg_id := curr_msg.channel.id if parent_is_thread_start else getattr(curr_msg.reference, "message_id", None):
+                            if parent_is_thread_start:
+                                curr_node.parent_msg = curr_msg.channel.starter_message or await curr_msg.channel.parent.fetch_message(parent_msg_id)
+                            else:
+                                curr_node.parent_msg = curr_msg.reference.cached_message or await curr_msg.channel.fetch_message(parent_msg_id)
+
+                except (discord.NotFound, discord.HTTPException):
+                    logging.exception("Error fetching next message in the chain")
+                    curr_node.fetch_parent_failed = True
+
+            if curr_node.images[:max_images]:
+                content = ([dict(type="text", text=curr_node.text[:max_text])] if curr_node.text[:max_text] else []) + curr_node.images[:max_images]
+            else:
+                content = curr_node.text[:max_text]
+
+            if content != "":
+                message = dict(content=content, role=curr_node.role)
+                if accept_usernames and curr_node.user_id != None:
+                    message["name"] = str(curr_node.user_id)
+
+                messages.append(message)
+
+            if len(curr_node.text) > max_text:
+                user_warnings.add(f"⚠️ Max {max_text:,} characters per message")
+            if len(curr_node.images) > max_images:
+                user_warnings.add(f"⚠️ Max {max_images} image{'' if max_images == 1 else 's'} per message" if max_images > 0 else "⚠️ Can't see images")
+            if curr_node.has_bad_attachments:
+                user_warnings.add("⚠️ Unsupported attachments")
+            if curr_node.fetch_parent_failed or (curr_node.parent_msg != None and len(messages) == max_messages):
+                user_warnings.add(f"⚠️ Only using last {len(messages)} message{'' if len(messages) == 1 else 's'}")
+
+            curr_msg = curr_node.parent_msg
+
+    logging.info(f"Message received (user ID: {new_msg.author.id}, attachments: {len(new_msg.attachments)}, conversation length: {len(messages)}):\n{new_msg.content}")
+
+    if system_prompt := config["system_prompt"]:
         now = datetime.now().astimezone()
         prompt = system_prompt.replace("{date}", now.strftime("%B %d, %Y")).replace("{time}", now.strftime("%I:%M %p %Z"))
         prompt += "\nEach user's message is prefixed with their display name."
@@ -382,12 +474,8 @@
     for warning in sorted(user_warnings):
         embed.add_field(name=warning, value="", inline=False)
 
-<<<<<<< HEAD
-    max_msg_len = 2000 if config.get("use_plain_responses") else (4096 - len(STREAMING_INDICATOR))
-=======
     use_plain_responses = config.get("use_plain_responses", False)
     max_message_length = 2000 if use_plain_responses else (4096 - len(STREAMING_INDICATOR))
->>>>>>> 57a9c8c8
 
     try:
         async with new_msg.channel.typing():
