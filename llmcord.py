--- conflicted
+++ resolved
@@ -377,13 +377,8 @@
 
                 if finish_reason := chunk.choices[0].finish_reason:
                     break
-<<<<<<< HEAD
-                
-                # Split into a new message if the current one is too long
-                if len(response_contents[-1]) > max_msg_len:
-=======
-
-                if not (choice := curr_chunk.choices[0] if curr_chunk.choices else None):
+
+                if not (choice := chunk.choices[0] if chunk.choices else None):
                     continue
 
                 finish_reason = choice.finish_reason
@@ -396,8 +391,7 @@
                 if response_contents == [] and new_content == "":
                     continue
 
-                if start_next_msg := response_contents == [] or len(response_contents[-1] + new_content) > max_message_length:
->>>>>>> 64577a01
+                if start_next_msg := response_contents == [] or len(response_contents[-1] + new_content) > max_msg_len:
                     response_contents.append("")
 
                 # For embed responses, edit the message periodically
